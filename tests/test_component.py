--- conflicted
+++ resolved
@@ -22,28 +22,21 @@
 
 
 def test_component_copy() -> None:
-<<<<<<< HEAD
-    c1 = gf.components.straight(length=10)
-    c2 = c1.dup()
-    assert c1.settings["length"] == 10
+   c1 = gf.components.mzi(delta_length=10)
+    c2 = c1.copy()
+    assert c1.settings.delta_length == 10
     assert c1.info == c2.info
 
+    assert len(c1.ports) == len(c2.ports)
+    assert len(list(c1.insts)) == len(list(c2.insts)), (
+        f"{len(list(c1.insts))} != {len(list(c2.insts))}"
+    )
 
 def test_component_all_angle_copy() -> None:
     c1 = gf.components.straight_all_angle(length=10)
     c2 = c1.dup()
     assert c1.settings["length"] == 10
-=======
-    c1 = gf.components.mzi(delta_length=10)
-    c2 = c1.copy()
-    assert c1.settings.delta_length == 10
->>>>>>> 4e3a947e
-    assert c1.info == c2.info
-
-    assert len(c1.ports) == len(c2.ports)
-    assert len(list(c1.insts)) == len(list(c2.insts)), (
-        f"{len(list(c1.insts))} != {len(list(c2.insts))}"
-    )
+   
 
 
 def test_extract() -> None:

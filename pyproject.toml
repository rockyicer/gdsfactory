--- conflicted
+++ resolved
@@ -31,11 +31,7 @@
   "toolz<2",
   "types-PyYAML",
   "typer<1",
-<<<<<<< HEAD
   "kfactory[ipy]>=1.5,<1.6",
-=======
-  "kfactory[ipy]>=1.4.4,<1.5",
->>>>>>> 3e581e40
   "watchdog<7",
   "freetype-py",
   "mapbox_earcut",

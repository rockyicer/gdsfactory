# https://setuptools.pypa.io/en/latest/userguide/pyproject_config.html

[build-system]
build-backend = "flit_core.buildapi"
requires = ["flit_core >=3.2,<4"]

[project]
authors = [{name = "gdsfactory community", email = "contact@gdsfactory.com"}]
classifiers = [
  "Programming Language :: Python :: 3.11",
  "Programming Language :: Python :: 3.12",
  "Programming Language :: Python :: 3.13",
  "Operating System :: OS Independent"
]
dependencies = [
  "jinja2<4",
  "loguru<1",
  "matplotlib<4",
  "numpy",
  "orjson<4",
  "pandas",
  "pydantic>=2.10,<2.11",
  "pydantic-settings<3",
  "pydantic-extra-types<3",
  "pyyaml",
  "qrcode",
  "rectpack<1",
  "rich<14",
  "scipy<2",
  "shapely<3",
  "toolz<2",
  "types-PyYAML",
  "typer<1",
  "kfactory[ipy]==1.0.3",
  "watchdog<7",
  "freetype-py",
  "mapbox_earcut",
  "networkx",
  "scikit-image",
  "trimesh>=4.4.1",
  "ipykernel",
  "attrs",
  "graphviz",
  "pyglet<3",
  "typing-extensions"
]
description = "python library to generate GDS layouts"
keywords = ["eda", "photonics", "python"]
license = {file = "LICENSE"}
name = "gdsfactory"
readme = "README.md"
<<<<<<< HEAD
requires-python = ">=3.11,<3.14"
version = "8.31.3"
=======
requires-python = ">=3.10,<3.14"
version = "8.32.0"
>>>>>>> 5dcc6b10

[project.optional-dependencies]
cad = ["kweb>=1.1.9,<2.1"]
dev = [
  "ipykernel",
  "jupyterlab",
  "jsondiff",
  "jsonschema",
  "pre-commit",
  "pylsp-mypy",
  "pytest",
  "pytest-cov",
  "pytest_regressions",
  "types-PyYAML",
  "types-cachetools",
  "pytest-github-actions-annotate-failures",
  "pytest-randomly",
  "pytest-xdist"
]
docs = [
  "autodoc_pydantic>=2.0.1,<3",
  "jupytext",
  "jupyter-book>=0.15.1,<1.1",
  "plotly",
  "Sphinx==7.4.7"
]
full = [
  "gplugins[devsim,femwell,gmsh,meow,sax,schematic,tidy3d]~=1.1",
  "scikit-rf",
  "omegaconf",
  "autograd"
]
maintainer = [
  "ruff>=0.8.3",
  "doc8",
  "xdoctest",
  "mypy",
  "tbump",
  "autotyping",
  "towncrier"
]

[project.scripts]
gf = "gdsfactory.cli:app"

[tool.codespell]
ignore-words-list = "te, te/tm, te, ba, fpr, fpr_spacing, ro, nd, donot, schem"

[tool.mypy]
disable_error_code = ["import-untyped", "has-type"]
exclude = [
  "gdsfactory/export/to_svg.py",
  "test-data-gds/.",
  "gdsfactory/samples/demo/layers_sky130.py",
  # "tests/*",
  "notebooks/*"
]
python_version = "3.11"
strict = true
warn_unused_ignores = false

[tool.pylsp-mypy]
enabled = true
live_mode = true
strict = true

[tool.pyright]
reportUnusedExpression = false

[tool.pytest.ini_options]
# addopts = --tb=no
addopts = '--tb=short --ignore=gdsfactory/schematic_editor.py --ignore=gdsfactory/klayout_tech.py --ignore=gdsfactory/geometry/maskprep_flat.py --ignore=gdsfactory/fill_klayout.py --ignore=tests/test_samples.py'
norecursedirs = [
  "gdsfactory/geometry",
  "gdsfactory/plugins",
  "gdsfactory/simulation",
  "extra",
  "gdsfactory/watch.py",
  "gdsfactory/schematic_editor.py",
  "gdsfactory/generic_tech/klayout",
  "docs"
]
python_files = ["gdsfactory/*.py", "tests/*.py"]
testpaths = ["gdsfactory", "tests"]

[tool.ruff]
extend-exclude = ['docs/notebooks/', 'notebooks/']
fix = true

[tool.ruff.lint]
ignore = [
  "B008",  # do not perform function calls in argument defaults
  "B028",  # stacklevel
  "B904",
  "B905",  # `zip()` without an explicit `strict=` parameter
  "C408",  # C408 Unnecessary `dict` call (rewrite as a literal)
  "C901",  # too complex
  "D100",  # public module docstrings
  "D101",  # public class docstrings
  "D102",  # public method docstrings
  "D103",  # public function docstrings
  "D104",  # public package docstrings
  "E501",  # line too long, handled by black
  "RUF005",  # Consider {expression} instead of concatenation
  "ANN401",  # typing.Any is not allowed
  "RUF015",  # Using next() instead of [0]
  "UP037"  # Remove quotes from type annotations
]
select = [
  "B",  # flake8-bugbear
  "C",  # flake8-comprehensions
  "D",  # pydocstyle
  "E",  # pycodestyle errors
  "F",  # pyflakes
  "I",  # isort
  "T10",  # flake8-debugger
  "UP",  # pyupgrade
  "W",  # pycodestyle warnings
  "PERF",  # performance improvements
  "RUF",  # ruff
  "ANN"  # flake8-annotations
]

[tool.ruff.lint.per-file-ignores]
"gdsfactory/samples/*.py" = ["N999"]
"gdsfactory/typings.py" = ["UP035"]
"notebooks/*.ipynb" = ["F821", 'E402', 'F405', 'F403', "D103"]
"tests/*.py" = ["D103"]

[tool.ruff.lint.pydocstyle]
convention = "google"

[tool.setuptools.package-data]
mypkg = [
  "*.gds",
  "*.lym",
  "*.lyp",
  "*.lyt",
  "*.csv",
  "*.yaml",
  "*.md",
  "LICENSE"
]

[tool.setuptools.packages]
find = {}

[tool.tbump]

[[tool.tbump.before_commit]]
cmd = "towncrier build --yes --version {new_version}"
name = "create & check changelog"

[[tool.tbump.before_commit]]
cmd = "git add CHANGELOG.md"
name = "create & check changelog"

[[tool.tbump.before_commit]]
cmd = "grep -q -F {new_version} CHANGELOG.md"
name = "create & check changelog"

[[tool.tbump.file]]
src = ".github/workflows/release.yml"

[[tool.tbump.file]]
src = "README.md"

[[tool.tbump.file]]
src = "pyproject.toml"

[[tool.tbump.file]]
src = "gdsfactory/config.py"

[[tool.tbump.file]]
src = "notebooks/08_pdk.ipynb"

[[tool.tbump.file]]
src = "gdsfactory/generic_tech/klayout/grain.xml"

[[tool.tbump.file]]
src = "gdsfactory/generic_tech/klayout/pymacros/set_menus.lym"

[[tool.tbump.file]]
src = ".devcontainer/Dockerfile"

[[tool.tbump.file]]
src = "uv.lock"

[tool.tbump.git]
message_template = "Bump to {new_version}"
tag_template = "v{new_version}"

[tool.tbump.version]
current = "8.32.0"
regex = '''
  (?P<major>\d+)
  \.
  (?P<minor>\d+)
  \.
  (?P<patch>\d+)
  '''

[tool.towncrier]
directory = ".changelog.d"
filename = "CHANGELOG.md"
issue_format = "[#{issue}](https://github.com/gdsfactory/gdsfactory/issues/{issue})"
package = "gdsfactory"
start_string = "<!-- towncrier release notes start -->\n"
template = ".changelog.d/changelog_template.jinja"
title_format = "## [{version}](https://github.com/gdsfactory/gdsfactory/releases/tag/v{version}) - {project_date}"
underlines = ["", "", ""]

[[tool.towncrier.type]]
directory = "security"
name = "Security"
showcontent = true

[[tool.towncrier.type]]
directory = "removed"
name = "Removed"
showcontent = true

[[tool.towncrier.type]]
directory = "deprecated"
name = "Deprecated"
showcontent = true

[[tool.towncrier.type]]
directory = "added"
name = "Added"
showcontent = true

[[tool.towncrier.type]]
directory = "changed"
name = "Changed"
showcontent = true

[[tool.towncrier.type]]
directory = "fixed"
name = "Fixed"
showcontent = true<|MERGE_RESOLUTION|>--- conflicted
+++ resolved
@@ -49,13 +49,8 @@
 license = {file = "LICENSE"}
 name = "gdsfactory"
 readme = "README.md"
-<<<<<<< HEAD
 requires-python = ">=3.11,<3.14"
-version = "8.31.3"
-=======
-requires-python = ">=3.10,<3.14"
 version = "8.32.0"
->>>>>>> 5dcc6b10
 
 [project.optional-dependencies]
 cad = ["kweb>=1.1.9,<2.1"]

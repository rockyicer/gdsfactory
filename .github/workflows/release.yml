name: Release PyPI, installers and docker container

on:
  push:
    tags: "v*"

jobs:
  release_pypi:
    if: github.event_name == 'push' && startsWith(github.ref, 'refs/tags')
    runs-on: ubuntu-latest
    steps:
      - uses: actions/checkout@v3
      - name: Set up Python
        uses: actions/setup-python@v4
        with:
          python-version: 3.x
          cache-dependency-path: pyproject.toml
      - name: Install dependencies
        run: |
          python -m pip install --upgrade pip
          pip install setuptools wheel twine
      - name: Build and publish
        env:
          TWINE_USERNAME: ${{ secrets.PYPI_USERNAME }}
          TWINE_PASSWORD: ${{ secrets.PYPI_PASSWORD }}
        run: |
          make build
          twine upload dist/*

<<<<<<< HEAD
=======
  release_installers:
    if: github.event_name == 'push' && startsWith(github.ref, 'refs/tags')
    runs-on: ${{ matrix.os }}
    strategy:
      max-parallel: 12
      fail-fast: false
      matrix:
        python-version: ["3.10"]
        os: [ubuntu-latest, macos-latest, windows-latest]
    steps:
      - uses: actions/checkout@v3
      - uses: conda-incubator/setup-miniconda@v2
        with:
          python-version: "3.10"
          channels: conda-forge,defaults
          channel-priority: true
          activate-environment: anaconda-client-env
          mamba-version: "*"
          # environment-file: conda/construct_env.yaml
      - name: Add conda to system path
        run: |
          echo $CONDA/bin >> $GITHUB_PATH
      - name: constructor build
        run: |
          conda info
          conda install constructor -y
          cd conda
          constructor .
      - name: Release
        uses: softprops/action-gh-release@v1
        with:
          fail_on_unmatched_files: false
          files: |
            conda/gdsfactory-6.103.3-Linux-x86_64.sh
            conda/gdsfactory-6.103.3-Windows-x86_64.exe
            conda/gdsfactory-6.103.3-MacOSX-x86_64.pkg
>>>>>>> 2e91a288
  release_docker:
    if: github.event_name == 'push' && startsWith(github.ref, 'refs/tags')
    runs-on: ubuntu-latest
    steps:
      - name: Set up QEMU
        uses: docker/setup-qemu-action@v2
      - name: Set up Docker Buildx
        uses: docker/setup-buildx-action@v2
      - name: Login to DockerHub
        uses: docker/login-action@v2
        with:
          username: ${{ secrets.DOCKERHUB_USERNAME }}
          password: ${{ secrets.DOCKERHUB_TOKEN }}
      - name: Build and push
        id: docker_build
        uses: docker/build-push-action@v4
        with:
          push: true
          tags: ${{ secrets.DOCKERHUB_USERNAME }}/gdsfactory:latest,${{ secrets.DOCKERHUB_USERNAME }}/gdsfactory:6.103.3
          file: .devcontainer/Dockerfile.dev
      - name: Build and push minimal
        id: docker_build_minimal
        uses: docker/build-push-action@v4
        with:
          push: true
          tags: ${{ secrets.DOCKERHUB_USERNAME }}/gdsfactory_minimal:latest,${{ secrets.DOCKERHUB_USERNAME }}/gdsfactory_minimal:6.103.3
          file: .devcontainer/Dockerfile.dev_minimal<|MERGE_RESOLUTION|>--- conflicted
+++ resolved
@@ -27,8 +27,6 @@
           make build
           twine upload dist/*
 
-<<<<<<< HEAD
-=======
   release_installers:
     if: github.event_name == 'push' && startsWith(github.ref, 'refs/tags')
     runs-on: ${{ matrix.os }}
@@ -65,7 +63,6 @@
             conda/gdsfactory-6.103.3-Linux-x86_64.sh
             conda/gdsfactory-6.103.3-Windows-x86_64.exe
             conda/gdsfactory-6.103.3-MacOSX-x86_64.pkg
->>>>>>> 2e91a288
   release_docker:
     if: github.event_name == 'push' && startsWith(github.ref, 'refs/tags')
     runs-on: ubuntu-latest

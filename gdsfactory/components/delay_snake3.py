--- conflicted
+++ resolved
@@ -85,11 +85,7 @@
     }
 
     sequence = "_)" + n // 2 * "-(-)"
-<<<<<<< HEAD
-    sequence = sequence[:-1] + "."
-=======
     sequence = f"{sequence[:-1]}."
->>>>>>> a74527f0
     return gf.components.component_sequence(
         sequence=sequence, symbol_to_component=symbol_to_component
     )
